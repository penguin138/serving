--- conflicted
+++ resolved
@@ -27,13 +27,9 @@
     srcs = ["model_server_config.proto"],
     cc_api_version = 2,
     deps = [
-<<<<<<< HEAD
-=======
         ":logging_config_proto",
         "//tensorflow_serving/sources/storage_path:file_system_storage_path_source_proto",
->>>>>>> e3479d06
         "@protobuf//:cc_wkt_protos",
-        "//tensorflow_serving/sources/storage_path:file_system_storage_path_source_proto",
     ],
 )
 
