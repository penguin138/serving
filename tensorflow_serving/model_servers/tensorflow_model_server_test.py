# Copyright 2016 Google Inc. All Rights Reserved.
#
# Licensed under the Apache License, Version 2.0 (the "License");
# you may not use this file except in compliance with the License.
# You may obtain a copy of the License at
#
#     http://www.apache.org/licenses/LICENSE-2.0
#
# Unless required by applicable law or agreed to in writing, software
# distributed under the License is distributed on an "AS IS" BASIS,
# WITHOUT WARRANTIES OR CONDITIONS OF ANY KIND, either express or implied.
# See the License for the specific language governing permissions and
# limitations under the License.
# ==============================================================================

#!/usr/bin/env python2.7

"""Tests for tensorflow_model_server."""

import atexit
import os
import shlex
import socket
import subprocess
import sys
import time

# This is a placeholder for a Google-internal import.

from grpc.beta import implementations
from grpc.beta import interfaces as beta_interfaces
from grpc.framework.interfaces.face import face
import tensorflow as tf

from tensorflow.core.framework import types_pb2
from tensorflow.python.platform import flags
from tensorflow_serving.apis import predict_pb2
from tensorflow_serving.apis import prediction_service_pb2

FLAGS = flags.FLAGS


def PickUnusedPort():
  s = socket.socket(socket.AF_INET, socket.SOCK_STREAM)
  s.bind(('localhost', 0))
  _, port = s.getsockname()
  s.close()
  return port


class TensorflowModelServerTest(tf.test.TestCase):
  """This class defines integration test cases for tensorflow_model_server."""

  def __TestSrcDirPath(self, relative_path=''):
    return os.path.join(os.environ['TEST_SRCDIR'],
                        'tf_serving/tensorflow_serving', relative_path)

  def __BuildModelConfigFile(self):
<<<<<<< HEAD
    """Substitutes placeholder for test directory with test directory path
       in the configuration template file and writes it out to another file
       used by the test"""
       
    with open(self._GetGoodModelConfigTemplate(), 'r') as template_file :
      config = template_file.read().replace('${TEST_SRCDIR}', os.environ['TEST_SRCDIR'])

    with open(self._GetGoodModelConfigFile(), 'w') as config_file:
      config_file.write(config)
    
=======
    """Write a config file to disk for use in tests.

    Substitutes placeholder for test directory with test directory path
    in the configuration template file and writes it out to another file
    used by the test.
    """
    with open(self._GetGoodModelConfigTemplate(), 'r') as template_file:
      config = template_file.read().replace('${TEST_HALF_PLUS_TWO_DIR}',
                                            self._GetSavedModelBundlePath())
      config = config.replace('${TEST_HALF_PLUS_THREE_DIR}',
                              self._GetSavedModelHalfPlusThreePath())
    with open(self._GetGoodModelConfigFile(), 'w') as config_file:
      config_file.write(config)

>>>>>>> 7c61febf
  def setUp(self):
    """Sets up integration test parameters."""
    self.binary_dir = self.__TestSrcDirPath('model_servers')
    self.testdata_dir = self.__TestSrcDirPath('servables/tensorflow/testdata')
    self.temp_dir = tf.test.get_temp_dir()
    self.server_proc = None
    self.__BuildModelConfigFile()

  def tearDown(self):
<<<<<<< HEAD
    """Deletes created configuration file"""
=======
    """Deletes created configuration file."""
>>>>>>> 7c61febf
    os.remove(self._GetGoodModelConfigFile())

  def TerminateProcs(self):
    """Terminate all processes."""
    print 'Terminating all processes...'
    if self.server_proc is not None:
      self.server_proc.terminate()

  def RunServer(self, port, model_name, model_path, use_saved_model,
                enable_batching):
    """Run tensorflow_model_server using test config."""
    print 'Starting test server...'
    command = os.path.join(self.binary_dir, 'tensorflow_model_server')
    command += ' --port=' + str(port)
    command += ' --model_name=' + model_name
    command += ' --model_base_path=' + model_path
    command += ' --use_saved_model=' + str(use_saved_model).lower()
    command += ' --enable_batching=' + str(enable_batching).lower()
    print command
    self.server_proc = subprocess.Popen(shlex.split(command))
    print 'Server started'
    return 'localhost:' + str(port)

<<<<<<< HEAD
  def RunServerWithModelConfigFile(self, port, model_config_file, use_saved_model, pipe=None):
=======
  def RunServerWithModelConfigFile(self,
                                   port,
                                   model_config_file,
                                   use_saved_model,
                                   pipe=None):
>>>>>>> 7c61febf
    """Run tensorflow_model_server using test config."""
    print 'Starting test server...'
    command = os.path.join(self.binary_dir, 'tensorflow_model_server')
    command += ' --port=' + str(port)
    command += ' --model_config_file=' + model_config_file
    command += ' --use_saved_model=' + str(use_saved_model).lower()
<<<<<<< HEAD
    
=======

>>>>>>> 7c61febf
    print command
    self.server_proc = subprocess.Popen(shlex.split(command), stderr=pipe)
    print 'Server started'
    return 'localhost:' + str(port)

  def VerifyPredictRequest(self,
                           model_server_address,
                           expected_output,
                           model_name='default',
                           specify_output=True):
    """Send PredictionService.Predict request and verify output."""
    print 'Sending Predict request...'
    # Prepare request
    request = predict_pb2.PredictRequest()
    request.model_spec.name = model_name
    request.inputs['x'].dtype = types_pb2.DT_FLOAT
    request.inputs['x'].float_val.append(2.0)
    dim = request.inputs['x'].tensor_shape.dim.add()
    dim.size = 1

    if specify_output:
      request.output_filter.append('y')
    # Send request
    host, port = model_server_address.split(':')
    channel = implementations.insecure_channel(host, int(port))
    stub = prediction_service_pb2.beta_create_PredictionService_stub(channel)
    result = stub.Predict(request, 5.0)  # 5 secs timeout
    # Verify response
    self.assertTrue('y' in result.outputs)
    self.assertIs(types_pb2.DT_FLOAT, result.outputs['y'].dtype)
    self.assertEquals(1, len(result.outputs['y'].float_val))
    self.assertEquals(expected_output, result.outputs['y'].float_val[0])

  def _GetSavedModelBundlePath(self):
    """Returns a path to a model in SavedModel format."""
    return os.path.join(os.environ['TEST_SRCDIR'], 'tf_serving/external/org_tensorflow/tensorflow/',
                        'cc/saved_model/testdata/half_plus_two')

  def _GetSavedModelHalfPlusThreePath(self):
    """Returns a path to a half_plus_three model in SavedModel format."""
    return os.path.join(self.testdata_dir, 'saved_model_half_plus_three')

  def _GetSessionBundlePath(self):
    """Returns a path to a model in SessionBundle format."""
    return os.path.join(self.testdata_dir, 'half_plus_two')

  def _GetGoodModelConfigTemplate(self):
<<<<<<< HEAD
    """Returns a path to a working configuration file template"""
    return os.path.join(self.testdata_dir, 'good_model_config.txt')

  def _GetGoodModelConfigFile(self):
    """Returns a path to a working configuration file"""
    return os.path.join(self.testdata_dir, 'good_model_config.conf')

  def _GetBadModelConfigFile(self):
    """Returns a path to a improperly formatted configuration file"""
    return os.path.join(self.testdata_dir, 'bad_model_config.txt')
  
=======
    """Returns a path to a working configuration file template."""
    return os.path.join(self.testdata_dir, 'good_model_config.txt')

  def _GetGoodModelConfigFile(self):
    """Returns a path to a working configuration file."""
    return os.path.join(self.temp_dir, 'good_model_config.conf')

  def _GetBadModelConfigFile(self):
    """Returns a path to a improperly formatted configuration file."""
    return os.path.join(self.testdata_dir, 'bad_model_config.txt')

>>>>>>> 7c61febf
  def _TestPredict(self, model_path, use_saved_model, enable_batching):
    """Helper method to test prediction.

    Args:
      model_path:      Path to the model on disk.
      use_saved_model: Whether the model server should use SavedModel.
      enable_batching: Whether model server should use BatchingSession
    """
    atexit.register(self.TerminateProcs)
    model_server_address = self.RunServer(PickUnusedPort(), 'default',
                                          model_path, use_saved_model,
                                          enable_batching)
    time.sleep(5)
    self.VerifyPredictRequest(model_server_address, expected_output=3.0)
<<<<<<< HEAD
    self.VerifyPredictRequest(model_server_address, 
                              expected_output=3.0, specify_output=False)
=======
    self.VerifyPredictRequest(
        model_server_address, expected_output=3.0, specify_output=False)
>>>>>>> 7c61febf

  def testPredictSessionBundle(self):
    """Test PredictionService.Predict implementation with SessionBundle."""
    self._TestPredict(self._GetSessionBundlePath(), use_saved_model=False,
                      enable_batching=False)

  def testPredictBatchingSessionBundle(self):
    """Test PredictionService.Predict implementation with SessionBundle."""
    self._TestPredict(self._GetSessionBundlePath(), use_saved_model=False,
                      enable_batching=True)

  def testPredictSavedModel(self):
    """Test PredictionService.Predict implementation with SavedModel."""
    self._TestPredict(self._GetSavedModelBundlePath(), use_saved_model=True,
                      enable_batching=False)

  def testPredictUpconvertedSavedModel(self):
    """Test PredictionService.Predict implementation.

    Using a SessionBundle converted to a SavedModel.
    """
    self._TestPredict(self._GetSessionBundlePath(), use_saved_model=True,
                      enable_batching=False)

  def _TestBadModel(self, use_saved_model):
    """Helper method to test against a bad model export."""
    atexit.register(self.TerminateProcs)
    # Both SessionBundle and SavedModel use the same bad model path, but in the
    # case of SavedModel, the export will get up-converted to a SavedModel.
    model_server_address = self.RunServer(
        PickUnusedPort(), 'default',
        os.path.join(self.testdata_dir, 'bad_half_plus_two'), use_saved_model,
        enable_batching=False)
    time.sleep(5)
    with self.assertRaises(face.AbortionError) as error:
      self.VerifyPredictRequest(model_server_address, expected_output=3.0)
    self.assertIs(beta_interfaces.StatusCode.FAILED_PRECONDITION,
                  error.exception.code)

  def _TestBadModelUpconvertedSavedModel(self):
    """Test Predict against a bad upconverted SavedModel model export."""
    self._TestBadModel(use_saved_model=True)

  def _TestBadModelSessionBundle(self):
    """Test Predict against a bad SessionBundle model export."""
    self._TestBadModel(use_saved_model=False)
    
  def testGoodModelConfig(self):
    """Test server model configuration from file works with valid configuration"""
    atexit.register(self.TerminateProcs)
    model_server_address = self.RunServerWithModelConfigFile(PickUnusedPort(),
                                                             self._GetGoodModelConfigFile(),
                                                             True)  # use_saved_model
    time.sleep(5)
    
    self.VerifyPredictRequest(model_server_address, 
                              model_name='half_plus_two', expected_output=3.0)
    self.VerifyPredictRequest(model_server_address, 
                              model_name='half_plus_two', expected_output=3.0,
                              specify_output=False)
    
    self.VerifyPredictRequest(model_server_address, 
                              model_name='half_plus_three', expected_output=4.0)
    self.VerifyPredictRequest(model_server_address, 
                              model_name='half_plus_three', expected_output=4.0,
                              specify_output=False)
         
  def testBadModelConfig(self):
    """Test server model configuration from file fails for invalid file"""
    atexit.register(self.TerminateProcs)
    model_server_address = self.RunServerWithModelConfigFile(PickUnusedPort(),
                                                             self._GetBadModelConfigFile(),
                                                             True,  # use_saved_model
                                                             pipe=subprocess.PIPE)
    last_line = None
    for line in self.server_proc.stderr:
        last_line = line
    
    error_message = 'Check failed: ::tensorflow::Status::OK() == ' \
                    '(ParseProtoTextFile(file, &model_config)) ' \
                    '(OK vs. Invalid argument: ' \
                    'Invalid protobuf file: \'%s\')' % self._GetBadModelConfigFile()
    
    self.assertNotEqual(last_line, None)
    self.assertGreater(last_line.find(error_message), 0)
    # self.assertEquals(self.server_proc.poll(), 1)

<<<<<<< HEAD
    
=======
  def testGoodModelConfig(self):
    """Test server configuration from file works with valid configuration."""
    atexit.register(self.TerminateProcs)
    model_server_address = self.RunServerWithModelConfigFile(
        PickUnusedPort(), self._GetGoodModelConfigFile(),
        True)  # use_saved_model
    time.sleep(5)

    self.VerifyPredictRequest(
        model_server_address, model_name='half_plus_two', expected_output=3.0)
    self.VerifyPredictRequest(
        model_server_address,
        model_name='half_plus_two',
        expected_output=3.0,
        specify_output=False)

    self.VerifyPredictRequest(
        model_server_address, model_name='half_plus_three', expected_output=4.0)
    self.VerifyPredictRequest(
        model_server_address,
        model_name='half_plus_three',
        expected_output=4.0,
        specify_output=False)

  def testBadModelConfig(self):
    """Test server model configuration from file fails for invalid file."""
    atexit.register(self.TerminateProcs)
    self.RunServerWithModelConfigFile(
        PickUnusedPort(),
        self._GetBadModelConfigFile(),
        True,  # use_saved_model
        pipe=subprocess.PIPE)
    last_line = None
    for line in self.server_proc.stderr:
      last_line = line

    error_message = (
        'Check failed: ::tensorflow::Status::OK() == '
        '(ParseProtoTextFile(file, &model_config)) '
        '(OK vs. Invalid argument: '
        'Invalid protobuf file: \'%s\')') % self._GetBadModelConfigFile()

    self.assertNotEqual(last_line, None)
    self.assertGreater(last_line.find(error_message), 0)
    # self.assertEquals(self.server_proc.poll(), 1)

>>>>>>> 7c61febf
if __name__ == '__main__':
  tf.test.main()<|MERGE_RESOLUTION|>--- conflicted
+++ resolved
@@ -56,18 +56,6 @@
                         'tf_serving/tensorflow_serving', relative_path)
 
   def __BuildModelConfigFile(self):
-<<<<<<< HEAD
-    """Substitutes placeholder for test directory with test directory path
-       in the configuration template file and writes it out to another file
-       used by the test"""
-       
-    with open(self._GetGoodModelConfigTemplate(), 'r') as template_file :
-      config = template_file.read().replace('${TEST_SRCDIR}', os.environ['TEST_SRCDIR'])
-
-    with open(self._GetGoodModelConfigFile(), 'w') as config_file:
-      config_file.write(config)
-    
-=======
     """Write a config file to disk for use in tests.
 
     Substitutes placeholder for test directory with test directory path
@@ -82,7 +70,6 @@
     with open(self._GetGoodModelConfigFile(), 'w') as config_file:
       config_file.write(config)
 
->>>>>>> 7c61febf
   def setUp(self):
     """Sets up integration test parameters."""
     self.binary_dir = self.__TestSrcDirPath('model_servers')
@@ -92,11 +79,7 @@
     self.__BuildModelConfigFile()
 
   def tearDown(self):
-<<<<<<< HEAD
-    """Deletes created configuration file"""
-=======
     """Deletes created configuration file."""
->>>>>>> 7c61febf
     os.remove(self._GetGoodModelConfigFile())
 
   def TerminateProcs(self):
@@ -120,26 +103,18 @@
     print 'Server started'
     return 'localhost:' + str(port)
 
-<<<<<<< HEAD
-  def RunServerWithModelConfigFile(self, port, model_config_file, use_saved_model, pipe=None):
-=======
   def RunServerWithModelConfigFile(self,
                                    port,
                                    model_config_file,
                                    use_saved_model,
                                    pipe=None):
->>>>>>> 7c61febf
     """Run tensorflow_model_server using test config."""
     print 'Starting test server...'
     command = os.path.join(self.binary_dir, 'tensorflow_model_server')
     command += ' --port=' + str(port)
     command += ' --model_config_file=' + model_config_file
     command += ' --use_saved_model=' + str(use_saved_model).lower()
-<<<<<<< HEAD
-    
-=======
-
->>>>>>> 7c61febf
+
     print command
     self.server_proc = subprocess.Popen(shlex.split(command), stderr=pipe)
     print 'Server started'
@@ -187,19 +162,6 @@
     return os.path.join(self.testdata_dir, 'half_plus_two')
 
   def _GetGoodModelConfigTemplate(self):
-<<<<<<< HEAD
-    """Returns a path to a working configuration file template"""
-    return os.path.join(self.testdata_dir, 'good_model_config.txt')
-
-  def _GetGoodModelConfigFile(self):
-    """Returns a path to a working configuration file"""
-    return os.path.join(self.testdata_dir, 'good_model_config.conf')
-
-  def _GetBadModelConfigFile(self):
-    """Returns a path to a improperly formatted configuration file"""
-    return os.path.join(self.testdata_dir, 'bad_model_config.txt')
-  
-=======
     """Returns a path to a working configuration file template."""
     return os.path.join(self.testdata_dir, 'good_model_config.txt')
 
@@ -211,7 +173,6 @@
     """Returns a path to a improperly formatted configuration file."""
     return os.path.join(self.testdata_dir, 'bad_model_config.txt')
 
->>>>>>> 7c61febf
   def _TestPredict(self, model_path, use_saved_model, enable_batching):
     """Helper method to test prediction.
 
@@ -226,13 +187,8 @@
                                           enable_batching)
     time.sleep(5)
     self.VerifyPredictRequest(model_server_address, expected_output=3.0)
-<<<<<<< HEAD
-    self.VerifyPredictRequest(model_server_address, 
-                              expected_output=3.0, specify_output=False)
-=======
     self.VerifyPredictRequest(
         model_server_address, expected_output=3.0, specify_output=False)
->>>>>>> 7c61febf
 
   def testPredictSessionBundle(self):
     """Test PredictionService.Predict implementation with SessionBundle."""
@@ -279,50 +235,7 @@
   def _TestBadModelSessionBundle(self):
     """Test Predict against a bad SessionBundle model export."""
     self._TestBadModel(use_saved_model=False)
-    
-  def testGoodModelConfig(self):
-    """Test server model configuration from file works with valid configuration"""
-    atexit.register(self.TerminateProcs)
-    model_server_address = self.RunServerWithModelConfigFile(PickUnusedPort(),
-                                                             self._GetGoodModelConfigFile(),
-                                                             True)  # use_saved_model
-    time.sleep(5)
-    
-    self.VerifyPredictRequest(model_server_address, 
-                              model_name='half_plus_two', expected_output=3.0)
-    self.VerifyPredictRequest(model_server_address, 
-                              model_name='half_plus_two', expected_output=3.0,
-                              specify_output=False)
-    
-    self.VerifyPredictRequest(model_server_address, 
-                              model_name='half_plus_three', expected_output=4.0)
-    self.VerifyPredictRequest(model_server_address, 
-                              model_name='half_plus_three', expected_output=4.0,
-                              specify_output=False)
-         
-  def testBadModelConfig(self):
-    """Test server model configuration from file fails for invalid file"""
-    atexit.register(self.TerminateProcs)
-    model_server_address = self.RunServerWithModelConfigFile(PickUnusedPort(),
-                                                             self._GetBadModelConfigFile(),
-                                                             True,  # use_saved_model
-                                                             pipe=subprocess.PIPE)
-    last_line = None
-    for line in self.server_proc.stderr:
-        last_line = line
-    
-    error_message = 'Check failed: ::tensorflow::Status::OK() == ' \
-                    '(ParseProtoTextFile(file, &model_config)) ' \
-                    '(OK vs. Invalid argument: ' \
-                    'Invalid protobuf file: \'%s\')' % self._GetBadModelConfigFile()
-    
-    self.assertNotEqual(last_line, None)
-    self.assertGreater(last_line.find(error_message), 0)
-    # self.assertEquals(self.server_proc.poll(), 1)
-
-<<<<<<< HEAD
-    
-=======
+
   def testGoodModelConfig(self):
     """Test server configuration from file works with valid configuration."""
     atexit.register(self.TerminateProcs)
@@ -369,6 +282,5 @@
     self.assertGreater(last_line.find(error_message), 0)
     # self.assertEquals(self.server_proc.poll(), 1)
 
->>>>>>> 7c61febf
 if __name__ == '__main__':
   tf.test.main()