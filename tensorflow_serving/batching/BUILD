--- conflicted
+++ resolved
@@ -59,10 +59,6 @@
         "//tensorflow_serving/servables/tensorflow:serving_session",
         "//tensorflow_serving/util:cleanup",
         "//tensorflow_serving/util:hash",
-<<<<<<< HEAD
-        "//tensorflow_serving/batching:batching_util",
-=======
->>>>>>> d444f280
         "//tensorflow_serving/util:optional",
         "@org_tensorflow//tensorflow/contrib/batching:basic_batch_scheduler",
         "@org_tensorflow//tensorflow/contrib/batching:batch_scheduler",
@@ -137,20 +133,13 @@
 cc_test(
     name = "batching_util_test",
     srcs = [
-<<<<<<< HEAD
-        "batching_util_test.cc"
-=======
         "batching_util_test.cc",
->>>>>>> d444f280
     ],
     deps = [
         ":batching_util",
         "//tensorflow_serving/core/test_util:test_main",
         "@org_tensorflow//tensorflow/core:framework",
         "@org_tensorflow//tensorflow/core:lib",
-<<<<<<< HEAD
-=======
         "@org_tensorflow//tensorflow/core:protos_all_cc",
->>>>>>> d444f280
     ],
 )