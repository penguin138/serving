--- conflicted
+++ resolved
@@ -20,11 +20,7 @@
     apt-get clean && \
     rm -rf /var/lib/apt/lists/*
 
-<<<<<<< HEAD
-RUN apt-get install python-pip python-dev build-essential 
-=======
 RUN apt-get install python-pip python-dev build-essential
->>>>>>> a619a885
 
 #RUN curl -fSsL -O https://bootstrap.pypa.io/get-pip.py && \
 #    python get-pip.py && \
